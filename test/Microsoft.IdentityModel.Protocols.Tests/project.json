--- conflicted
+++ resolved
@@ -13,15 +13,10 @@
   "frameworks": {
     "netcoreapp1.0": {
       "dependencies": {
-<<<<<<< HEAD
-        "dotnet-test-xunit": "1.0.0-*",
-        "NETStandard.Library": "1.5.0-*",
-=======
         "Microsoft.NETCore.App": {
           "version": "1.0.0-*",
           "type": "platform"
         },
->>>>>>> d2deab78
         "System.Diagnostics.Process": "4.1.0-*"
       },
       "imports": [
